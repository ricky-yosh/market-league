import { Component } from '@angular/core';
import { Router } from '@angular/router';
import { LoginService } from './login-service/login.service';
import { LoginResponse } from './login-service/login-response.interface';
import { NavbarComponent } from '../navbar/navbar.component';
import { FooterComponent } from '../footer/footer.component';
import { NgIf } from '@angular/common';
import { devLog } from '../../environments/development/devlog';

@Component({
  selector: 'app-login',
  standalone: true,
  imports: [NavbarComponent, FooterComponent, NgIf],
  templateUrl: './login.component.html',
  styleUrl: './login.component.scss'
})
export class LoginComponent {
  errorMessage: string | null = null;

  constructor(private loginService: LoginService, private router: Router) {}

  // Change page to sign up
  redirectToSignUp() {
    this.router.navigate(['/sign-up']);
  }

  onSubmit(event: Event, username: string, password: string) {
    event.preventDefault();
    this.login(username, password);
  }

  // Backend call to get jwt token
  login(username: string, password: string) {
    const credentials = {
      username: username,
      password: password,
    };

    this.loginService.login(credentials).subscribe({
      next: (response) => {
        this.handleUpdateResponse(response);
      },
      error: (error) => {
        this.handleError(error);
      }
    });
  }

  handleUpdateResponse(response: LoginResponse) {
    // Success
    devLog('Login successful', response);
<<<<<<< HEAD
    // Session Token Handling is already done in the service
    
    // Navigate to dashboard after user data is loaded
    this.router.navigate(['/dashboard/create-league']);
=======
    // Session Token Handling
    sessionStorage.setItem('token', response.token);
    this.router.navigate(['/dashboard']);
>>>>>>> c93e61cd
  }

  handleError(error: any) {
    devLog("Sign Up Error", error);
    this.errorMessage = "Incorrect username or password!";
  }

}<|MERGE_RESOLUTION|>--- conflicted
+++ resolved
@@ -49,16 +49,9 @@
   handleUpdateResponse(response: LoginResponse) {
     // Success
     devLog('Login successful', response);
-<<<<<<< HEAD
-    // Session Token Handling is already done in the service
-    
-    // Navigate to dashboard after user data is loaded
-    this.router.navigate(['/dashboard/create-league']);
-=======
     // Session Token Handling
     sessionStorage.setItem('token', response.token);
     this.router.navigate(['/dashboard']);
->>>>>>> c93e61cd
   }
 
   handleError(error: any) {
